--- conflicted
+++ resolved
@@ -1547,15 +1547,11 @@
 
 int CmdSamples(const char *Cmd)
 {
-<<<<<<< HEAD
 	//If we get all but the last byte in bigbuf,
 	// we don't have to worry about remaining trash
 	// in the last byte in case the bits-per-sample
 	// does not line up on byte boundaries
-	uint8_t got[40000-1];
-=======
-	uint8_t got[BIGBUF_SIZE] = {0x00};
->>>>>>> 92623113
+	uint8_t got[BIGBUF_SIZE-1] = { 0 };
 
 	int n = strtol(Cmd, NULL, 0);
 	if (n == 0)
@@ -1564,7 +1560,6 @@
 	if (n > sizeof(got))
 		n = sizeof(got);
 
-<<<<<<< HEAD
 	PrintAndLog("Reading %d bytes from device memory\n", n);
 	GetFromBigBuf(got,n,0);
 	PrintAndLog("Data fetched");
@@ -1599,15 +1594,6 @@
 		GraphTraceLen = n;
 	}
 
-=======
-	PrintAndLog("Reading %d samples from device memory\n", n);
-	GetFromBigBuf(got,n,0);
-	WaitForResponse(CMD_ACK,NULL);
-	for (int j = 0; j < n; j++) {
-		GraphBuffer[j] = ((int)got[j]) - 128;
-	}
-	GraphTraceLen = n;
->>>>>>> 92623113
 	RepaintGraphWindow();
 	return 0;
 }
