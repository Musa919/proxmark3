//-----------------------------------------------------------------------------
// Copyright (C) 2009 Michael Gernoth <michael at gernoth.net>
// Copyright (C) 2010 iZsh <izsh at fail0verflow.com>
//
// This code is licensed to you under the terms of the GNU GPL, version 2 or,
// at your option, any later version. See the LICENSE.txt file for the text of
// the license.
//-----------------------------------------------------------------------------
// Code for communicating with the proxmark3 hardware.
//-----------------------------------------------------------------------------

#include "comms.h"
#include "crc16.h"

// Serial port that we are communicating with the PM3 on.
static serial_port sp = NULL;
static char *serial_port_name = NULL;

// If TRUE, then there is no active connection to the PM3, and we will drop commands sent.
static bool offline;
// Flags to tell where to add CRC on sent replies
bool send_with_crc_on_usb = false;
bool send_with_crc_on_fpc = true;
// "Session" flag, to tell via which interface next msgs should be sent: USB or FPC USART
bool send_via_fpc = false;

static communication_arg_t conn;

static pthread_t USB_communication_thread;
//static pthread_t FPC_communication_thread;

// Transmit buffer.
static PacketCommandOLD txBuffer;
static PacketCommandNGRaw txBufferNG;
size_t txBufferNGLen;
static bool txBuffer_pending = false;
static pthread_mutex_t txBufferMutex = PTHREAD_MUTEX_INITIALIZER;
static pthread_cond_t txBufferSig = PTHREAD_COND_INITIALIZER;

// Used by PacketResponseReceived as a ring buffer for messages that are yet to be
// processed by a command handler (WaitForResponse{,Timeout})
static PacketResponseNG rxBuffer[CMD_BUFFER_SIZE];

// Points to the next empty position to write to
static int cmd_head = 0;

// Points to the position of the last unread command
static int cmd_tail = 0;

// to lock rxBuffer operations from different threads
static pthread_mutex_t rxBufferMutex = PTHREAD_MUTEX_INITIALIZER;

// Global start time for WaitForResponseTimeout & dl_it, so we can reset timeout when we get packets
// as sending lot of these packets can slow down things wuite a lot on slow links (e.g. hw status or lf read at 9600)
static uint64_t timeout_start_time;

static bool dl_it(uint8_t *dest, uint32_t bytes, uint32_t start_index, PacketResponseNG *response, size_t ms_timeout, bool show_warning, uint32_t rec_cmd);

// These wrappers are required because it is not possible to access a static
// global variable outside of the context of a single file.
void SetOffline(bool value) {
    offline = value;
}

bool IsOffline() {
    return offline;
}

void SendCommand(PacketCommandOLD *c) {

#ifdef COMMS_DEBUG
    PrintAndLogEx(NORMAL, "Sending %d bytes | cmd %04x\n", sizeof(PacketCommandOLD), c->cmd);
#endif

    if (offline) {
        PrintAndLogEx(WARNING, "Sending bytes to Proxmark3 failed." _YELLOW_("offline"));
        return;
    }

    pthread_mutex_lock(&txBufferMutex);
    /**
    This causes hangups at times, when the pm3 unit is unresponsive or disconnected. The main console thread is alive,
    but comm thread just spins here. Not good.../holiman
    **/
    while (txBuffer_pending) {
        // wait for communication thread to complete sending a previous commmand
        pthread_cond_wait(&txBufferSig, &txBufferMutex);
    }

    txBuffer = *c;
    txBuffer_pending = true;

    // tell communication thread that a new command can be send
    pthread_cond_signal(&txBufferSig);

    pthread_mutex_unlock(&txBufferMutex);

//__atomic_test_and_set(&txcmd_pending, __ATOMIC_SEQ_CST);
}

// Let's move slowly to an API closer to SendCommandNG
void SendCommandOLD(uint64_t cmd, uint64_t arg0, uint64_t arg1, uint64_t arg2, void *data, size_t len) {
    PacketCommandOLD c = {CMD_UNKNOWN, {0, 0, 0}, {{0}}};
    c.cmd = cmd;
    c.arg[0] = arg0;
    c.arg[1] = arg1;
    c.arg[2] = arg2;
    if (len && data)
        memcpy(&c.d, data, len);
    SendCommand(&c);
}

static void SendCommandNG_internal(uint16_t cmd, uint8_t *data, size_t len, bool ng) {
#ifdef COMMS_DEBUG
    PrintAndLogEx(NORMAL, "Sending %d bytes of payload | cmd %04x\n", len, cmd);
#endif

    if (offline) {
        PrintAndLogEx(NORMAL, "Sending bytes to proxmark failed - offline");
        return;
    }
    if (len > USB_CMD_DATA_SIZE) {
        PrintAndLogEx(WARNING, "Sending %d bytes of payload is too much, abort", len);
        return;
    }

    PacketCommandNGPostamble *tx_post = (PacketCommandNGPostamble *)((uint8_t *)&txBufferNG + sizeof(PacketCommandNGPreamble) + len);

    pthread_mutex_lock(&txBufferMutex);
    /**
    This causes hangups at times, when the pm3 unit is unresponsive or disconnected. The main console thread is alive,
    but comm thread just spins here. Not good.../holiman
    **/
    while (txBuffer_pending) {
        // wait for communication thread to complete sending a previous commmand
        pthread_cond_wait(&txBufferSig, &txBufferMutex);
    }

    txBufferNG.pre.magic = COMMANDNG_PREAMBLE_MAGIC;
    txBufferNG.pre.ng = ng;
    txBufferNG.pre.length = len;
    txBufferNG.pre.cmd = cmd;
    memcpy(&txBufferNG.data, data, len);

    if ((send_via_fpc && send_with_crc_on_fpc) || ((!send_via_fpc) && send_with_crc_on_usb)) {
        uint8_t first, second;
        compute_crc(CRC_14443_A, (uint8_t *)&txBufferNG, sizeof(PacketCommandNGPreamble) + len, &first, &second);
        tx_post->crc = (first << 8) + second;
    } else {
        tx_post->crc = COMMANDNG_POSTAMBLE_MAGIC;
    }


    txBufferNGLen = sizeof(PacketCommandNGPreamble) + len + sizeof(PacketCommandNGPostamble);
    txBuffer_pending = true;

    // tell communication thread that a new command can be send
    pthread_cond_signal(&txBufferSig);

    pthread_mutex_unlock(&txBufferMutex);

//__atomic_test_and_set(&txcmd_pending, __ATOMIC_SEQ_CST);
}

void SendCommandNG(uint16_t cmd, uint8_t *data, size_t len) {
    SendCommandNG_internal(cmd, data, len, true);
}

void SendCommandMIX(uint64_t cmd, uint64_t arg0, uint64_t arg1, uint64_t arg2, void *data, size_t len) {
    uint64_t arg[3] = {arg0, arg1, arg2};
    if (len > USB_CMD_DATA_SIZE - sizeof(arg)) {
        PrintAndLogEx(WARNING, "Sending %d bytes of payload is too much for MIX frames, abort", len);
        return;
    }
    uint8_t cmddata[USB_CMD_DATA_SIZE];
    memcpy(cmddata, arg, sizeof(arg));
    if (len && data)
        memcpy(cmddata + sizeof(arg), data, len);
    SendCommandNG_internal(cmd, cmddata, len + sizeof(arg), false);
}


/**
 * @brief This method should be called when sending a new command to the pm3. In case any old
 *  responses from previous commands are stored in the buffer, a call to this method should clear them.
 *  A better method could have been to have explicit command-ACKS, so we can know which ACK goes to which
 *  operation. Right now we'll just have to live with this.
 */
void clearCommandBuffer() {
    //This is a very simple operation
    pthread_mutex_lock(&rxBufferMutex);
    cmd_tail = cmd_head;
    pthread_mutex_unlock(&rxBufferMutex);
}
/**
 * @brief storeCommand stores a USB command in a circular buffer
 * @param UC
 */
static void storeReply(PacketResponseNG *packet) {
    pthread_mutex_lock(&rxBufferMutex);
    if ((cmd_head + 1) % CMD_BUFFER_SIZE == cmd_tail) {
        //If these two are equal, we're about to overwrite in the
        // circular buffer.
        PrintAndLogEx(FAILED, "WARNING: Command buffer about to overwrite command! This needs to be fixed!");
        fflush(stdout);
    }
    //Store the command at the 'head' location
    PacketResponseNG *destination = &rxBuffer[cmd_head];
    memcpy(destination, packet, sizeof(PacketResponseNG));

    //increment head and wrap
    cmd_head = (cmd_head + 1) % CMD_BUFFER_SIZE;
    pthread_mutex_unlock(&rxBufferMutex);
}
/**
 * @brief getCommand gets a command from an internal circular buffer.
 * @param response location to write command
 * @return 1 if response was returned, 0 if nothing has been received
 */
static int getReply(PacketResponseNG *packet) {
    pthread_mutex_lock(&rxBufferMutex);
    //If head == tail, there's nothing to read, or if we just got initialized
    if (cmd_head == cmd_tail)  {
        pthread_mutex_unlock(&rxBufferMutex);
        return 0;
    }

    //Pick out the next unread command
    memcpy(packet, &rxBuffer[cmd_tail], sizeof(PacketResponseNG));

    //Increment tail - this is a circular buffer, so modulo buffer size
    cmd_tail = (cmd_tail + 1) % CMD_BUFFER_SIZE;

    pthread_mutex_unlock(&rxBufferMutex);
    return 1;
}

//-----------------------------------------------------------------------------
// Entry point into our code: called whenever we received a packet over USB
// that we weren't necessarily expecting, for example a debug print.
//-----------------------------------------------------------------------------
static void PacketResponseReceived(PacketResponseNG *packet) {

//  PrintAndLogEx(NORMAL, "RECV %s magic %08x length %04x status %04x crc %04x cmd %04x",
//                packet->ng ? "NG" : "OLD", packet->magic, packet->length, packet->status, packet->crc, packet->cmd);

    // we got a packet, reset WaitForResponseTimeout timeout
    timeout_start_time = msclock();

    switch (packet->cmd) {
        // First check if we are handling a debug message
        case CMD_DEBUG_PRINT_STRING: {

            char s[USB_CMD_DATA_SIZE + 1];
            memset(s, 0x00, sizeof(s));
<<<<<<< HEAD

            size_t len;
            uint16_t flag;
            if (packet->ng) {
                struct d {
                    uint16_t flag;
                    uint8_t buf[USB_CMD_DATA_SIZE - sizeof(uint16_t)];
                } PACKED;
                struct d *data = (struct d *)&packet->data.asBytes;
                len = packet->length - sizeof(data->flag);
                memcpy(s, data->buf, len);
                flag = data->flag;
            } else {
                len = MIN(packet->oldarg[0], USB_CMD_DATA_SIZE);
                memcpy(s, packet->data.asBytes, len);
                flag = packet->oldarg[1];
            }
=======
            size_t len = MIN(c->arg[0], USB_CMD_DATA_SIZE);
            uint64_t flag = c->arg[1];
>>>>>>> cb452c98

#if defined(__linux__) || (__APPLE__)
            memcpy(s, c->d.asBytes, len);
#else
            if (flag & FLAG_ANSI)
                // Filter out ANSI sequences on these OS
                uint16_t si=0;
                for (uint16_t i=0; i < len; i++) {
                    if ((c->d.asBytes[i] == '\x1b') && (i < len - 1) && (c->d.asBytes[i+1] >= 0x40) && (c->d.asBytes[i+1] <= 0x5F)) { // entering ANSI sequence
                        i++;
                        if ((c->d.asBytes[i] == '[') && (i < len - 1)) { // entering CSI sequence
                            i++;
                            while ((i < len - 1) && (c->d.asBytes[i] >= 0x30) && (c->d.asBytes[i] <= 0x3F)) { // parameter bytes
                                i++;
                            }
                            while ((i < len - 1) && (c->d.asBytes[i] >= 0x20) && (c->d.asBytes[i] <= 0x2F)) { // intermediate bytes
                                i++;
                            }
                            if ((c->d.asBytes[i] >= 0x40) && (c->d.asBytes[i] <= 0x7F)) { // final byte
                                continue;
                            }
                        } else {
                            continue;
                        }
                    }
                    s[si++] = c->d.asBytes[i];
                }
            } else {
                memcpy(s, c->d.asBytes, len);
            }
#endif
            if (flag & FLAG_LOG) {
                PrintAndLogEx(NORMAL, "#db# %s", s);
            } else {
                if (flag & FLAG_INPLACE)
                    printf("\r");
                printf("%s", s);
                if (flag & FLAG_NEWLINE)
                    printf("\r\n");
            }

            fflush(stdout);
            break;
        }
        case CMD_DEBUG_PRINT_INTEGERS: {
            PrintAndLogEx(NORMAL, "#db# %" PRIx64 ", %" PRIx64 ", %" PRIx64 "", packet->oldarg[0], packet->oldarg[1], packet->oldarg[2]);
            break;
        }
        // iceman:  hw status - down the path on device, runs printusbspeed which starts sending a lot of
        // CMD_DOWNLOAD_RAW_ADC_SAMPLES_125K packages which is not dealt with. I wonder if simply ignoring them will
        // work. lets try it.
        default: {
            storeReply(packet);
            break;
        }
    }
}

/*
bool hookUpPM3() {
    bool ret = false;
    sp = uart_open( comport, speed );

    if (sp == INVALID_SERIAL_PORT) {
        PrintAndLogEx(WARNING, "Reconnect failed, retrying...  (reason: invalid serial port)\n");
        sp = NULL;
        serial_port_name = NULL;
        ret = false;
        offline = 1;
    } else if (sp == CLAIMED_SERIAL_PORT) {
        PrintAndLogEx(WARNING, "Reconnect failed, retrying... (reason: serial port is claimed by another process)\n");
        sp = NULL;
        serial_port_name = NULL;
        ret = false;
        offline = 1;
    } else {
        PrintAndLogEx(SUCCESS, "Proxmark3 reconnected\n");
        serial_port_name = ;
        ret = true;
        offline = 0;
    }
    return ret;
}
*/

static void
#ifdef __has_attribute
#if __has_attribute(force_align_arg_pointer)
__attribute__((force_align_arg_pointer))
#endif
#endif
*uart_communication(void *targ) {
    communication_arg_t *connection = (communication_arg_t *)targ;
    uint32_t rxlen;

    PacketResponseNG rx;
    PacketResponseNGRaw rx_raw;
    //int counter_to_offline = 0;

#if defined(__MACH__) && defined(__APPLE__)
    disableAppNap("Proxmark3 polling UART");
#endif

    while (connection->run) {
        rxlen = 0;
        bool ACK_received = false;
        bool error = false;
        if (uart_receive(sp, (uint8_t *)&rx_raw.pre, sizeof(PacketResponseNGPreamble), &rxlen) && (rxlen == sizeof(PacketResponseNGPreamble))) {
            rx.magic = rx_raw.pre.magic;
            uint16_t length = rx_raw.pre.length;
            rx.ng = rx_raw.pre.ng;
            rx.status = rx_raw.pre.status;
            rx.cmd = rx_raw.pre.cmd;
            if (rx.magic == RESPONSENG_PREAMBLE_MAGIC) { // New style NG reply
                if (length > USB_CMD_DATA_SIZE) {
                    PrintAndLogEx(WARNING, "Received packet frame with incompatible length: 0x%04x", length);
                    error = true;
                }
                if ((!error) && (length > 0)) { // Get the variable length payload
                    if ((!uart_receive(sp, (uint8_t *)&rx_raw.data, length, &rxlen)) || (rxlen != length)) {
                        PrintAndLogEx(WARNING, "Received packet frame error variable part too short? %d/%d", rxlen, length);
                        error = true;
                    } else {


                        if (rx.ng) {
                            memcpy(&rx.data, &rx_raw.data, length);
                            rx.length = length;
                        } else {
                            uint64_t arg[3];
                            if (length < sizeof(arg)) {
                                PrintAndLogEx(WARNING, "Received MIX packet frame with incompatible length: 0x%04x", length);
                                error = true;
                            }
                            if (!error) {
                                memcpy(arg, &rx_raw.data, sizeof(arg));
                                rx.oldarg[0] = arg[0];
                                rx.oldarg[1] = arg[1];
                                rx.oldarg[2] = arg[2];
                                memcpy(&rx.data, ((uint8_t *)&rx_raw.data) + sizeof(arg), length - sizeof(arg));
                                rx.length = length - sizeof(arg);
                            }
                        }
                    }
                }
                if (!error) {                        // Get the postamble
                    if ((!uart_receive(sp, (uint8_t *)&rx_raw.foopost, sizeof(PacketResponseNGPostamble), &rxlen)) || (rxlen != sizeof(PacketResponseNGPostamble))) {
                        PrintAndLogEx(WARNING, "Received packet frame error fetching postamble");
                        error = true;
                    }
                }
                if (!error) {                        // Check CRC, accept MAGIC as placeholder
                    rx.crc = rx_raw.foopost.crc;
                    if (rx.crc != RESPONSENG_POSTAMBLE_MAGIC) {
                        uint8_t first, second;
                        compute_crc(CRC_14443_A, (uint8_t *)&rx_raw, sizeof(PacketResponseNGPreamble) + length, &first, &second);
                        if ((first << 8) + second != rx.crc) {
                            PrintAndLogEx(WARNING, "Received packet frame CRC error %02X%02X <> %04X", first, second, rx.crc);
                            error = true;
                        }
                    }
                }
                if (!error) {
//                    PrintAndLogEx(NORMAL, "Received reply NG full !!");
                    PacketResponseReceived(&rx);
//TODO NG don't send ACK anymore but reply with the corresponding cmd, still things seem to work fine...
                    if (rx.cmd == CMD_ACK) {
                        ACK_received = true;
                    }
                }
            } else {                               // Old style reply
                PacketResponseOLD rx_old;
                memcpy(&rx_old, &rx_raw.pre, sizeof(PacketResponseNGPreamble));
                if ((!uart_receive(sp, ((uint8_t *)&rx_old) + sizeof(PacketResponseNGPreamble), sizeof(PacketResponseOLD) - sizeof(PacketResponseNGPreamble), &rxlen)) || (rxlen != sizeof(PacketResponseOLD) - sizeof(PacketResponseNGPreamble))) {
                    PrintAndLogEx(WARNING, "Received packet OLD frame payload error too short? %d/%d", rxlen, sizeof(PacketResponseOLD) - sizeof(PacketResponseNGPreamble));
                    error = true;
                }
                if (!error) {
//                    PrintAndLogEx(NORMAL, "Received reply old full !!");
                    rx.ng = false;
                    rx.magic = 0;
                    rx.status = 0;
                    rx.crc = 0;
                    rx.cmd = rx_old.cmd;
                    rx.oldarg[0] = rx_old.arg[0];
                    rx.oldarg[1] = rx_old.arg[1];
                    rx.oldarg[2] = rx_old.arg[2];
                    rx.length = USB_CMD_DATA_SIZE;
                    memcpy(&rx.data, &rx_old.d, rx.length);
                    PacketResponseReceived(&rx);
                    if (rx.cmd == CMD_ACK) {
                        ACK_received = true;
                    }
                }
            }
        } else {
            if (rxlen > 0) {
                PrintAndLogEx(WARNING, "Received packet frame preamble too short: %d/%d", rxlen, sizeof(PacketResponseNGPreamble));
                error = true;
            }
        }
        // TODO if error, shall we resync ?

        pthread_mutex_lock(&txBufferMutex);

        if (connection->block_after_ACK) {
            // if we just received an ACK, wait here until a new command is to be transmitted
            if (ACK_received) {
                while (!txBuffer_pending) {
                    pthread_cond_wait(&txBufferSig, &txBufferMutex);
                }
            }
        }

        if (txBuffer_pending) {
            if (txBufferNGLen) { // NG packet
                if (!uart_send(sp, (uint8_t *) &txBufferNG, txBufferNGLen)) {
                    //counter_to_offline++;
                    PrintAndLogEx(WARNING, "sending bytes to Proxmark3 device " _RED_("failed"));
                }
                txBufferNGLen = 0;
            } else {
                if (!uart_send(sp, (uint8_t *) &txBuffer, sizeof(PacketCommandOLD))) {
                    //counter_to_offline++;
                    PrintAndLogEx(WARNING, "sending bytes to Proxmark3 device " _RED_("failed"));
                }
            }
            txBuffer_pending = false;

            // tell main thread that txBuffer is empty
            pthread_cond_signal(&txBufferSig);
        }

        pthread_mutex_unlock(&txBufferMutex);
    }

    // when this reader thread dies, we close the serial port.
    uart_close(sp);
    sp = NULL;

#if defined(__MACH__) && defined(__APPLE__)
    enableAppNap();
#endif

    pthread_exit(NULL);
    return NULL;
}

bool OpenProxmark(void *port, bool wait_for_port, int timeout, bool flash_mode, uint32_t speed) {

    char *portname = (char *)port;
    if (!wait_for_port) {
        PrintAndLogEx(INFO, "Using UART port " _YELLOW_("%s"), portname);
        sp = uart_open(portname, speed);
    } else {
        PrintAndLogEx(SUCCESS, "Waiting for Proxmark3 to appear on " _YELLOW_("%s"), portname);
        fflush(stdout);
        int openCount = 0;
        do {
            sp = uart_open(portname, speed);
            msleep(500);
            printf(".");
            fflush(stdout);
        } while (++openCount < timeout && (sp == INVALID_SERIAL_PORT || sp == CLAIMED_SERIAL_PORT));
        //PrintAndLogEx(NORMAL, "\n");
    }

    // check result of uart opening
    if (sp == INVALID_SERIAL_PORT) {
        PrintAndLogEx(WARNING, _RED_("ERROR:") "invalid serial port " _YELLOW_("%s"), portname);
        sp = NULL;
        serial_port_name = NULL;
        return false;
    } else if (sp == CLAIMED_SERIAL_PORT) {
        PrintAndLogEx(WARNING, _RED_("ERROR:") "serial port " _YELLOW_("%s") " is claimed by another process", portname);
        sp = NULL;
        serial_port_name = NULL;
        return false;
    } else {
        // start the USB communication thread
        serial_port_name = portname;
        conn.run = true;
        conn.block_after_ACK = flash_mode;
        pthread_create(&USB_communication_thread, NULL, &uart_communication, &conn);
        //pthread_create(&FPC_communication_thread, NULL, &uart_communication, &conn);
        fflush(stdout);
        // create a mutex to avoid interlacing print commands from our different threads
        //pthread_mutex_init(&print_lock, NULL);
        return true;
    }
}

// check if we can communicate with Pm3
int TestProxmark(void) {
    clearCommandBuffer();
    PacketResponseNG resp;
    SendCommandOLD(CMD_PING, 0, 0, 0, NULL, 0);
    if (WaitForResponseTimeout(CMD_ACK, &resp, 5000)) {
        send_via_fpc = resp.oldarg[0] == 1;
        PrintAndLogEx(INFO, "Communicating with PM3 over %s.", send_via_fpc ? "FPC" : "USB");
        return 1;
    } else {
        return 0;
    }
}

void CloseProxmark(void) {
    conn.run = false;

#ifdef __BIONIC__
    if (USB_communication_thread != 0) {
        pthread_join(USB_communication_thread, NULL);
    }
#else
    pthread_join(USB_communication_thread, NULL);
    //pthread_join(FPC_communication_thread, NULL);
#endif

    if (sp) {
        uart_close(sp);
    }

#if defined(__linux__) && !defined(NO_UNLINK)
    // Fix for linux, it seems that it is extremely slow to release the serial port file descriptor /dev/*
    //
    // This may be disabled at compile-time with -DNO_UNLINK (used for a JNI-based serial port on Android).
    if (serial_port_name) {
        unlink(serial_port_name);
    }
#endif

    // Clean up our state
    sp = NULL;
    serial_port_name = NULL;
    memset(&USB_communication_thread, 0, sizeof(pthread_t));
}

// Gives a rough estimate of the communication delay based on channel & baudrate
// Max communication delay is when sending largest frame and receiving largest frame
// Empirical measures on FTDI with physical cable:
// "hw pingng 512"
//    usb ->    6..32ms
// 460800 ->   40..70ms
//   9600 -> 1100..1150ms
//           ~ = 12000000 / USART_BAUD_RATE
// Let's take 2x (maybe we need more for BT link?)
static size_t communication_delay(void) {
    if (send_via_fpc)  // needed also for Windows USB USART??
        return 2 * (12000000 / uart_speed);
    return 100;
}

/**
 * @brief Waits for a certain response type. This method waits for a maximum of
 * ms_timeout milliseconds for a specified response command.

 * @param cmd command to wait for, or CMD_UNKNOWN to take any command.
 * @param response struct to copy received command into.
 * @param ms_timeout display message after 3 seconds
 * @param show_warning display message after 3 seconds
 * @return true if command was returned, otherwise false
 */
bool WaitForResponseTimeoutW(uint32_t cmd, PacketResponseNG *response, size_t ms_timeout, bool show_warning) {

    PacketResponseNG resp;

    if (response == NULL)
        response = &resp;

    // Add delay depending on the communication channel & speed
    if (ms_timeout != (size_t) -1)
        ms_timeout += communication_delay();

    timeout_start_time = msclock();

    // Wait until the command is received
    while (true) {

        while (getReply(response)) {
            if (cmd == CMD_UNKNOWN || response->cmd == cmd) {
//                PrintAndLogEx(INFO, "Waited %i ms", msclock() - timeout_start_time);
                return true;
            }
        }

        if (msclock() - timeout_start_time > ms_timeout)
            break;

        if (msclock() - timeout_start_time > 3000 && show_warning) {
            // 3 seconds elapsed (but this doesn't mean the timeout was exceeded)
            PrintAndLogEx(INFO, "Waiting for a response from the proxmark3...");
            PrintAndLogEx(INFO, "You can cancel this operation by pressing the pm3 button");
            show_warning = false;
        }
    }
//    PrintAndLogEx(INFO, "Wait timeout after %i ms", msclock() - timeout_start_time);
    return false;
}

bool WaitForResponseTimeout(uint32_t cmd, PacketResponseNG *response, size_t ms_timeout) {
    return WaitForResponseTimeoutW(cmd, response, ms_timeout, true);
}

bool WaitForResponse(uint32_t cmd, PacketResponseNG *response) {
    return WaitForResponseTimeoutW(cmd, response, -1, true);
}

/**
* Data transfer from Proxmark to client. This method times out after
* ms_timeout milliseconds.
* @brief GetFromDevice
* @param memtype Type of memory to download from proxmark
* @param dest Destination address for transfer
* @param bytes number of bytes to be transferred
* @param start_index offset into Proxmark3 BigBuf[]
* @param response struct to copy last command (CMD_ACK) into
* @param ms_timeout timeout in milliseconds
* @param show_warning display message after 2 seconds
* @return true if command was returned, otherwise false
*/
bool GetFromDevice(DeviceMemType_t memtype, uint8_t *dest, uint32_t bytes, uint32_t start_index, PacketResponseNG *response, size_t ms_timeout, bool show_warning) {

    if (dest == NULL) return false;
    if (bytes == 0) return true;

    PacketResponseNG resp;
    if (response == NULL)
        response = &resp;

    // clear
    clearCommandBuffer();

    switch (memtype) {
        case BIG_BUF: {
            SendCommandOLD(CMD_DOWNLOAD_RAW_ADC_SAMPLES_125K, start_index, bytes, 0, NULL, 0);
            return dl_it(dest, bytes, start_index, response, ms_timeout, show_warning, CMD_DOWNLOADED_RAW_ADC_SAMPLES_125K);
        }
        case BIG_BUF_EML: {
            SendCommandOLD(CMD_DOWNLOAD_EML_BIGBUF, start_index, bytes, 0, NULL, 0);
            return dl_it(dest, bytes, start_index, response, ms_timeout, show_warning, CMD_DOWNLOADED_EML_BIGBUF);
        }
        case FLASH_MEM: {
            SendCommandOLD(CMD_FLASHMEM_DOWNLOAD, start_index, bytes, 0, NULL, 0);
            return dl_it(dest, bytes, start_index, response, ms_timeout, show_warning, CMD_FLASHMEM_DOWNLOADED);
        }
        case SIM_MEM: {
            //SendCommandOLD(CMD_DOWNLOAD_SIM_MEM, start_index, bytes, 0, NULL, 0);
            //return dl_it(dest, bytes, start_index, response, ms_timeout, show_warning, CMD_DOWNLOADED_SIMMEM);
            return false;
        }
    }
    return false;
}

static bool dl_it(uint8_t *dest, uint32_t bytes, uint32_t start_index, PacketResponseNG *response, size_t ms_timeout, bool show_warning, uint32_t rec_cmd) {

    uint32_t bytes_completed = 0;
    timeout_start_time = msclock();

    // Add delay depending on the communication channel & speed
    if (ms_timeout != (size_t) -1)
        ms_timeout += communication_delay();

    while (true) {

        if (getReply(response)) {

            // sample_buf is a array pointer, located in data.c
            // arg0 = offset in transfer. Startindex of this chunk
            // arg1 = length bytes to transfer
            // arg2 = bigbuff tracelength (?)
            if (response->cmd == rec_cmd) {

                uint32_t offset = response->oldarg[0];
                uint32_t copy_bytes = MIN(bytes - bytes_completed, response->oldarg[1]);
                //uint32_t tracelen = response->oldarg[2];

                // extended bounds check1.  upper limit is USB_CMD_DATA_SIZE
                // shouldn't happen
                copy_bytes = MIN(copy_bytes, USB_CMD_DATA_SIZE);

                // extended bounds check2.
                if (offset + copy_bytes > bytes) {
                    PrintAndLogEx(FAILED, "ERROR: Out of bounds when downloading from device,  offset %u | len %u | total len %u > buf_size %u", offset, copy_bytes,  offset + copy_bytes,  bytes);
                    break;
                }

                memcpy(dest + offset, response->data.asBytes, copy_bytes);
                bytes_completed += copy_bytes;
            } else if (response->cmd == CMD_ACK) {
                return true;
            }
        }

        if (msclock() - timeout_start_time > ms_timeout) {
            PrintAndLogEx(FAILED, "Timed out while trying to download data from device");
            break;
        }

        if (msclock() - timeout_start_time > 3000 && show_warning) {
            // 3 seconds elapsed (but this doesn't mean the timeout was exceeded)
            PrintAndLogEx(NORMAL, "Waiting for a response from the Proxmark3...");
            PrintAndLogEx(NORMAL, "You can cancel this operation by pressing the pm3 button");
            show_warning = false;
        }
    }
    return false;
}<|MERGE_RESOLUTION|>--- conflicted
+++ resolved
@@ -235,6 +235,39 @@
     return 1;
 }
 
+static void memcpy_filtered(void *dest, const void *src, size_t n, bool filter) {
+#if defined(__linux__) || (__APPLE__)
+    memcpy(dest, src, n);
+#else
+    if (filter)
+        // Filter out ANSI sequences on these OS
+        uint16_t si=0;
+        for (uint16_t i=0; i < n; i++) {
+            if ((src[i] == '\x1b') && (i < n - 1) && (src[i+1] >= 0x40) && (src[i+1] <= 0x5F)) { // entering ANSI sequence
+                i++;
+                if ((src[i] == '[') && (i < n - 1)) { // entering CSI sequence
+                    i++;
+                    while ((i < n - 1) && (src[i] >= 0x30) && (src[i] <= 0x3F)) { // parameter bytes
+                        i++;
+                    }
+                    while ((i < n - 1) && (src[i] >= 0x20) && (src[i] <= 0x2F)) { // intermediate bytes
+                        i++;
+                    }
+                    if ((src[i] >= 0x40) && (src[i] <= 0x7F)) { // final byte
+                        continue;
+                    }
+                } else {
+                    continue;
+                }
+            }
+            dest[si++] = src[i];
+        }
+    } else {
+        memcpy(dest, src, n);
+    }
+#endif
+}
+
 //-----------------------------------------------------------------------------
 // Entry point into our code: called whenever we received a packet over USB
 // that we weren't necessarily expecting, for example a debug print.
@@ -253,7 +286,6 @@
 
             char s[USB_CMD_DATA_SIZE + 1];
             memset(s, 0x00, sizeof(s));
-<<<<<<< HEAD
 
             size_t len;
             uint16_t flag;
@@ -264,48 +296,14 @@
                 } PACKED;
                 struct d *data = (struct d *)&packet->data.asBytes;
                 len = packet->length - sizeof(data->flag);
-                memcpy(s, data->buf, len);
                 flag = data->flag;
+                memcpy_filtered(s, data->buf, len, flag & FLAG_ANSI);
             } else {
                 len = MIN(packet->oldarg[0], USB_CMD_DATA_SIZE);
-                memcpy(s, packet->data.asBytes, len);
                 flag = packet->oldarg[1];
-            }
-=======
-            size_t len = MIN(c->arg[0], USB_CMD_DATA_SIZE);
-            uint64_t flag = c->arg[1];
->>>>>>> cb452c98
-
-#if defined(__linux__) || (__APPLE__)
-            memcpy(s, c->d.asBytes, len);
-#else
-            if (flag & FLAG_ANSI)
-                // Filter out ANSI sequences on these OS
-                uint16_t si=0;
-                for (uint16_t i=0; i < len; i++) {
-                    if ((c->d.asBytes[i] == '\x1b') && (i < len - 1) && (c->d.asBytes[i+1] >= 0x40) && (c->d.asBytes[i+1] <= 0x5F)) { // entering ANSI sequence
-                        i++;
-                        if ((c->d.asBytes[i] == '[') && (i < len - 1)) { // entering CSI sequence
-                            i++;
-                            while ((i < len - 1) && (c->d.asBytes[i] >= 0x30) && (c->d.asBytes[i] <= 0x3F)) { // parameter bytes
-                                i++;
-                            }
-                            while ((i < len - 1) && (c->d.asBytes[i] >= 0x20) && (c->d.asBytes[i] <= 0x2F)) { // intermediate bytes
-                                i++;
-                            }
-                            if ((c->d.asBytes[i] >= 0x40) && (c->d.asBytes[i] <= 0x7F)) { // final byte
-                                continue;
-                            }
-                        } else {
-                            continue;
-                        }
-                    }
-                    s[si++] = c->d.asBytes[i];
-                }
-            } else {
-                memcpy(s, c->d.asBytes, len);
-            }
-#endif
+                memcpy_filtered(s, packet->data.asBytes, len, flag & FLAG_ANSI);
+            }
+
             if (flag & FLAG_LOG) {
                 PrintAndLogEx(NORMAL, "#db# %s", s);
             } else {
