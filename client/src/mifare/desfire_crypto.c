--- conflicted
+++ resolved
@@ -53,7 +53,6 @@
     // }
 }
 
-<<<<<<< HEAD
 int desfire_get_key_length(enum DESFIRE_CRYPTOALGO key_type) {
     switch (key_type) {
         case T_DES:     return 8;
@@ -64,9 +63,6 @@
     return 0;
 }
 
-
-=======
->>>>>>> 36c0ddc9
 /******************************************************************************/
 
 void tdes_nxp_receive(const void *in, void *out, size_t length, const void *key, unsigned char iv[8], int keymode) {
