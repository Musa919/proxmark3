--- conflicted
+++ resolved
@@ -445,13 +445,8 @@
                 char tosendkey[13];
                 num_to_bytes(key64, 6, foundKey[type][sec]);
                 cjSetCursRight();
-<<<<<<< HEAD
-                DbprintfEx(FLAG_NOLOG, "SEC: %02x ; KEY : %012" PRIx64 " ; TYP: %i", sec, key64, type);
+                DbprintfEx(FLAG_NEWLINE, "SEC: %02x ; KEY : %012" PRIx64 " ; TYP: %i", sec, key64, type);
                 /*reply_old(CMD_CJB_INFORM_CLIENT_KEY, 12, sec, type, tosendkey, 12);*/
-=======
-                DbprintfEx(FLAG_NEWLINE, "SEC: %02x ; KEY : %012" PRIx64 " ; TYP: %i", sec, key64, type);
-                /*cmd_send(CMD_CJB_INFORM_CLIENT_KEY, 12, sec, type, tosendkey, 12);*/
->>>>>>> cb452c98
                 switch (key64) {
                     /////////////////////////////////////////////////////////
                     // COMMON SCHEME 1  : INFINITRON/HEXACT
