--- conflicted
+++ resolved
@@ -1037,17 +1037,8 @@
             em4x50_wipe((em4x50_data_t *)packet->data.asBytes);
             break;
         }
-<<<<<<< HEAD
-        case CMD_LF_EM4X50_SIM: {
-            em4x50_sim((em4x50_data_t *)packet->data.asBytes);
-            break;
-        }
-        case CMD_LF_EM4X50_TEST: {
-            em4x50_test((em4x50_data_t *)packet->data.asBytes);
-=======
         case CMD_LF_EM4X50_BRUTE: {
             em4x50_brute((em4x50_data_t *)packet->data.asBytes);
->>>>>>> 037234bb
             break;
         }
 #endif
