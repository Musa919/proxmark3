//-----------------------------------------------------------------------------
// Copyright (C) 2020 tharexde
//
// This code is licensed to you under the terms of the GNU GPL, version 2 or,
// at your option, any later version. See the LICENSE.txt file for the text of
// the license.
//-----------------------------------------------------------------------------
// Low frequency EM4x50 commands
//-----------------------------------------------------------------------------

#include "BigBuf.h"
#include "fpgaloader.h"
#include "ticks.h"
#include "dbprint.h"
#include "lfadc.h"
#include "lfsampling.h"
#include "commonutil.h"
#include "em4x50.h"

// 4 data bytes
// + byte with row parities
// + column parity byte
// + byte with stop bit

static em4x50_tag_t tag = {
    .sectors = {
        [0]  = { 0x00, 0x00, 0x00, 0x00, 0x00, 0x00, 0x00 }, // password
        [1]  = { 0x00, 0x00, 0x00, 0x00, 0x00, 0x00, 0x00 }, // protection word
        [2]  = { 0x00, 0x00, 0x00, 0x00, 0x00, 0x00, 0x00 }, // control word
        [3]  = { 0x00, 0x00, 0x00, 0x00, 0x00, 0x00, 0x00 }, // user
        [4]  = { 0x00, 0x00, 0x00, 0x00, 0x00, 0x00, 0x00 }, // user
        [5]  = { 0x00, 0x00, 0x00, 0x00, 0x00, 0x00, 0x00 }, // user
        [6]  = { 0x00, 0x00, 0x00, 0x00, 0x00, 0x00, 0x00 }, // user
        [7]  = { 0x00, 0x00, 0x00, 0x00, 0x00, 0x00, 0x00 }, // user
        [8]  = { 0x00, 0x00, 0x00, 0x00, 0x00, 0x00, 0x00 }, // user
        [9]  = { 0x00, 0x00, 0x00, 0x00, 0x00, 0x00, 0x00 }, // user
        [10] = { 0x00, 0x00, 0x00, 0x00, 0x00, 0x00, 0x00 }, // user
        [11] = { 0x00, 0x00, 0x00, 0x00, 0x00, 0x00, 0x00 }, // user
        [12] = { 0x00, 0x00, 0x00, 0x00, 0x00, 0x00, 0x00 }, // user
        [13] = { 0x00, 0x00, 0x00, 0x00, 0x00, 0x00, 0x00 }, // user
        [14] = { 0x00, 0x00, 0x00, 0x00, 0x00, 0x00, 0x00 }, // user
        [15] = { 0x00, 0x00, 0x00, 0x00, 0x00, 0x00, 0x00 }, // user
        [16] = { 0x00, 0x00, 0x00, 0x00, 0x00, 0x00, 0x00 }, // user
        [17] = { 0x00, 0x00, 0x00, 0x00, 0x00, 0x00, 0x00 }, // user
        [18] = { 0x00, 0x00, 0x00, 0x00, 0x00, 0x00, 0x00 }, // user
        [19] = { 0x00, 0x00, 0x00, 0x00, 0x00, 0x00, 0x00 }, // user
        [20] = { 0x00, 0x00, 0x00, 0x00, 0x00, 0x00, 0x00 }, // user
        [21] = { 0x00, 0x00, 0x00, 0x00, 0x00, 0x00, 0x00 }, // user
        [22] = { 0x00, 0x00, 0x00, 0x00, 0x00, 0x00, 0x00 }, // user
        [23] = { 0x00, 0x00, 0x00, 0x00, 0x00, 0x00, 0x00 }, // user
        [24] = { 0x00, 0x00, 0x00, 0x00, 0x00, 0x00, 0x00 }, // user
        [25] = { 0x00, 0x00, 0x00, 0x00, 0x00, 0x00, 0x00 }, // user
        [26] = { 0x00, 0x00, 0x00, 0x00, 0x00, 0x00, 0x00 }, // user
        [27] = { 0x00, 0x00, 0x00, 0x00, 0x00, 0x00, 0x00 }, // user
        [28] = { 0x00, 0x00, 0x00, 0x00, 0x00, 0x00, 0x00 }, // user
        [29] = { 0x00, 0x00, 0x00, 0x00, 0x00, 0x00, 0x00 }, // user
        [30] = { 0x00, 0x00, 0x00, 0x00, 0x00, 0x00, 0x00 }, // user
        [31] = { 0x00, 0x00, 0x00, 0x00, 0x00, 0x00, 0x00 }, // user
        [32] = { 0x00, 0x00, 0x00, 0x00, 0x00, 0x00, 0x00 }, // device serial number
        [33] = { 0x00, 0x00, 0x00, 0x00, 0x00, 0x00, 0x00 }, // device identification
    },
};

// Sam7s has several timers, we will use the source TIMER_CLOCK1 (aka AT91C_TC_CLKS_TIMER_DIV1_CLOCK)
// TIMER_CLOCK1 = MCK/2, MCK is running at 48 MHz, Timer is running at 48/2 = 24 MHz
// EM4x50 units (T0) have duration of 8 microseconds (us), which is 1/125000 per second (carrier)
// T0 = TIMER_CLOCK1 / 125000 = 192

#ifndef T0
#define T0                                  192
#endif

#define EM4X50_T_TAG_QUARTER_PERIOD         16
#define EM4X50_T_TAG_HALF_PERIOD            32
#define EM4X50_T_TAG_THREE_QUARTER_PERIOD   48
#define EM4X50_T_TAG_FULL_PERIOD            64
#define EM4X50_T_TAG_THREE_HALF_PERIOD      96
#define EM4X50_T_TAG_TPP                    64
#define EM4X50_T_TAG_TWA                    64
#define EM4X50_T_WAITING_FOR_SNGLLIW        100
#define EM4X50_T_WAITING_FOR_DBLLIW         1550

#define EM4X50_TAG_TOLERANCE                8
#define EM4X50_TAG_WORD                     45
#define EM4X50_SAMPLE_CNT_MAX               3000

#define EM4X50_BIT_0                        0
#define EM4X50_BIT_1                        1
#define EM4X50_BIT_OTHER                    2

#define EM4X50_COMMAND_REQUEST              2
#define EM4X50_COMMAND_LOGIN                0x01
#define EM4X50_COMMAND_RESET                0x80
#define EM4X50_COMMAND_WRITE                0x12
#define EM4X50_COMMAND_WRITE_PASSWORD       0x11
#define EM4X50_COMMAND_SELECTIVE_READ       0x0A

#define EM4X50_COMMAND_TIMEOUT              5000
#define FPGA_TIMER_0                        0

int gHigh = 0;
int gLow = 0;

// auxiliary functions

static void init_tag(void) {

    // iceman: memset(tag.sectors, 0x00, sizeof));

    // initialize global tag structure
    for (int i = 0; i < 34; i++)
        for (int j = 0; j < 7; j++)
            tag.sectors[i][j] = 0x00;
}

static uint8_t bits2byte(uint8_t *bits, int length) {

    // converts <length> separate bits into a single "byte"
    uint8_t byte = 0;
    for (int i = 0; i < length; i++) {

        byte |= bits[i];

        if (i != length - 1)
            byte <<= 1;
    }

    return byte;
}

static void msb2lsb_word(uint8_t *word) {

    // reorders given <word> according to EM4x50 datasheet (msb -> lsb)

    uint8_t buff[4];
    buff[0] = reflect8(word[3]);
    buff[1] = reflect8(word[2]);
    buff[2] = reflect8(word[1]);
    buff[3] = reflect8(word[0]);

    word[0] = buff[0];
    word[1] = buff[1];
    word[2] = buff[2];
    word[3] = buff[3];
}

static void save_word(int pos, uint8_t bits[EM4X50_TAG_WORD]) {

    // split "raw" word into data, row and column parity bits and stop bit and
    // save them in global tag structure
    uint8_t row_parity[4];
    uint8_t col_parity[8];

    // data and row parities
    for (int i = 0; i < 4; i++) {
        tag.sectors[pos][i] = bits2byte(&bits[9 * i], 8);
        row_parity[i] = bits[9 * i + 8];
    }

    tag.sectors[pos][4] = bits2byte(row_parity, 4);

    // column parities
    for (int i = 0; i < 8; i++)
        col_parity[i] = bits[36 + i];

    tag.sectors[pos][5] = bits2byte(col_parity, 8);

    // stop bit
    tag.sectors[pos][6] = bits[44];
}

static void wait_timer(int timer, uint32_t period) {

    // do nothing for <period> using timer <timer>

    if (timer == FPGA_TIMER_0) {

        AT91C_BASE_TC0->TC_CCR = AT91C_TC_SWTRG;
        while (AT91C_BASE_TC0->TC_CV < period);
            
    } else {

        AT91C_BASE_TC1->TC_CCR = AT91C_TC_SWTRG;
        while (AT91C_BASE_TC1->TC_CV < period);

    }
}

static void em4x50_setup_read(void) {

    FpgaDownloadAndGo(FPGA_BITSTREAM_LF);
    FpgaWriteConfWord(FPGA_MAJOR_MODE_LF_ADC | FPGA_LF_ADC_READER_FIELD);

    // 50ms for the resonant antenna to settle.
    SpinDelay(50);

    // Now set up the SSC to get the ADC samples that are now streaming at us.
    FpgaSetupSsc(FPGA_MAJOR_MODE_LF_READER);

    FpgaSendCommand(FPGA_CMD_SET_DIVISOR, LF_DIVISOR_125);

    // Connect the A/D to the peak-detected low-frequency path.
    SetAdcMuxFor(GPIO_MUXSEL_LOPKD);

    // Steal this pin from the SSP (SPI communication channel with fpga) and
    // use it to control the modulation
    AT91C_BASE_PIOA->PIO_PER = GPIO_SSC_DOUT;
    AT91C_BASE_PIOA->PIO_OER = GPIO_SSC_DOUT;

    // Disable modulation at default, which means enable the field
    LOW(GPIO_SSC_DOUT);

    // Enable Peripheral Clock for
    //   TIMER_CLOCK0, used to measure exact timing before answering
    //   TIMER_CLOCK1, used to capture edges of the tag frames
    AT91C_BASE_PMC->PMC_PCER |= (1 << AT91C_ID_TC0) | (1 << AT91C_ID_TC1);
    AT91C_BASE_PIOA->PIO_BSR = GPIO_SSC_FRAME;

    // Disable timer during configuration
    AT91C_BASE_TC0->TC_CCR = AT91C_TC_CLKDIS;
    AT91C_BASE_TC1->TC_CCR = AT91C_TC_CLKDIS;

    // TC0: Capture mode, default timer source = MCK/2 (TIMER_CLOCK1), no triggers
    AT91C_BASE_TC0->TC_CMR = AT91C_TC_CLKS_TIMER_DIV1_CLOCK;

    // TC1: Capture mode, default timer source = MCK/2 (TIMER_CLOCK1), no triggers
    AT91C_BASE_TC1->TC_CMR = AT91C_TC_CLKS_TIMER_DIV1_CLOCK;

    // Enable and reset counters
    AT91C_BASE_TC0->TC_CCR = AT91C_TC_CLKEN | AT91C_TC_SWTRG;
    AT91C_BASE_TC1->TC_CCR = AT91C_TC_CLKEN | AT91C_TC_SWTRG;

    // synchronized startup procedure
    while (AT91C_BASE_TC0->TC_CV > 0) {}; // wait until TC1 returned to zero

    // Watchdog hit
    WDT_HIT();
}

// functions for "reader" use case

static bool get_signalproperties(void) {

    // calculate signal properties (mean amplitudes) from measured data:
    // 32 amplitudes (maximum values) -> mean amplitude value -> gHigh -> gLow

    bool signal_found = false;
    int no_periods = 32, pct = 75, noise = 140;
    uint8_t sample = 0;
    uint8_t sample_ref = 127;
    uint8_t sample_max_mean = 0;
    uint8_t sample_max[no_periods];
    uint32_t sample_max_sum = 0;
    memcpy(sample_max, 0x00, sizeof(sample_max));

    // wait until signal/noise > 1 (max. 32 periods)
    for (int i = 0; i < T0 * no_periods; i++) {

        if (BUTTON_PRESS()) return false;
        
        // about 2 samples per bit period
        wait_timer(0, T0 * EM4X50_T_TAG_HALF_PERIOD);

        if (AT91C_BASE_SSC->SSC_RHR > noise) {
            signal_found = true;
            break;
        }
    }

    if (signal_found == false)
        return false;

    // calculate mean maximum value of 32 periods, each period has a length of
    // 3 single "full periods" to eliminate the influence of a listen window
    for (int i = 0; i < no_periods; i++) {

        AT91C_BASE_TC0->TC_CCR = AT91C_TC_SWTRG;
        while (AT91C_BASE_TC0->TC_CV < T0 * 3 * EM4X50_T_TAG_FULL_PERIOD) {

            if (BUTTON_PRESS()) return false;

            sample = (uint8_t)AT91C_BASE_SSC->SSC_RHR;
            if (sample > sample_max[i])
                sample_max[i] = sample;

        }

        sample_max_sum += sample_max[i];
    }

    sample_max_mean = sample_max_sum / no_periods;

    // set global envelope variables
    gHigh = sample_ref + pct * (sample_max_mean - sample_ref) / 100;
    gLow = sample_ref - pct * (sample_max_mean - sample_ref) / 100;
    return true;
}

static int get_next_bit(void) {

    // returns bit value (or EM4X50_BIT_OTHER -> no bit pattern) by evaluating
    // a single sample within a bit period (given there is no LIW, ACK or NAK)
    // This function is not used for decoding, it is only used for identifying
    // a listen window (return value = EM4X50_BIT_OTHER) in functions
    // "find_double_listen_window" and "check_ack"

    // get sample at 3/4 of bit period
    wait_timer(0, T0 * EM4X50_T_TAG_THREE_QUARTER_PERIOD);
    uint8_t sample = (uint8_t)AT91C_BASE_SSC->SSC_RHR;

    // wait until end of bit period
    wait_timer(0, T0 * EM4X50_T_TAG_QUARTER_PERIOD);

    // decide wether "0" or "1"
    if (sample > gHigh)
        return EM4X50_BIT_0;
    else if (sample < gLow)
        return EM4X50_BIT_1;

    return EM4X50_BIT_OTHER;
}

static uint32_t get_pulse_length(void) {

<<<<<<< HEAD
//    Dbprintf( _CYAN_("4x50 get_pulse_length A") );

    int32_t timeout = (T0 * 3 * EM4X50_T_TAG_FULL_PERIOD);

=======
>>>>>>> b96b9224
    // iterates pulse length (low -> high -> low)
    // to avoid endless loops - quit after EM4X50_SAMPLE_CNT_MAX samples
    
    int sample_cnt = 0;
    uint8_t sample = 0;

<<<<<<< HEAD
    volatile uint8_t sample = (uint8_t)AT91C_BASE_SSC->SSC_RHR;

    while (sample > gLow && (timeout--)) {
=======
    sample = (uint8_t)AT91C_BASE_SSC->SSC_RHR;
    
    while (sample > gLow) {
>>>>>>> b96b9224
        sample = (uint8_t)AT91C_BASE_SSC->SSC_RHR;
        if (++sample_cnt > EM4X50_SAMPLE_CNT_MAX)
            return 0;
    }
<<<<<<< HEAD

    if (timeout == 0)
        return 0;
=======
>>>>>>> b96b9224

    AT91C_BASE_TC1->TC_CCR = AT91C_TC_SWTRG;

<<<<<<< HEAD
    while (sample < gHigh && (timeout--)) {
=======
    sample_cnt = 0;
    while (sample < gHigh) {
>>>>>>> b96b9224
        sample = (uint8_t)AT91C_BASE_SSC->SSC_RHR;
        if (++sample_cnt > EM4X50_SAMPLE_CNT_MAX)
            return 0;
    }

<<<<<<< HEAD
    if (timeout == 0)
        return 0;

    timeout = (T0 * 3 * EM4X50_T_TAG_FULL_PERIOD);
    while (sample > gLow && (timeout--)) {
=======
    sample_cnt = 0;
    while (sample > gLow) {
>>>>>>> b96b9224
        sample = (uint8_t)AT91C_BASE_SSC->SSC_RHR;
        if (++sample_cnt > EM4X50_SAMPLE_CNT_MAX)
            return 0;
    }

    return (uint32_t)AT91C_BASE_TC1->TC_CV;

}

static bool check_pulse_length(uint32_t pl, int length) {
    // check if pulse length <pl> corresponds to given length <length>
<<<<<<< HEAD
    return ((pl >= T0 * (length - EM4X50_TAG_TOLERANCE)) & (pl <= T0 * (length + EM4X50_TAG_TOLERANCE)));
=======
    
    if ((pl >= T0 * (length - EM4X50_TAG_TOLERANCE)) &&
        (pl <= T0 * (length + EM4X50_TAG_TOLERANCE)))

        return true;
    else
        return false;
>>>>>>> b96b9224
}

static void em4x50_reader_send_bit(int bit) {
    
    // send single bit according to EM4x50 application note and datasheet

    // reset clock for the next bit
    AT91C_BASE_TC0->TC_CCR = AT91C_TC_SWTRG;

    if (bit == 0) {

        // disable modulation (drop the field) for 7 cycles of carrier
        // period (Opt64)
        LOW(GPIO_SSC_DOUT);
        while (AT91C_BASE_TC0->TC_CV < T0 * 7);

        // enable modulation (activates the field) for remaining first
        // half of bit period
        HIGH(GPIO_SSC_DOUT);
        while (AT91C_BASE_TC0->TC_CV < T0 * EM4X50_T_TAG_HALF_PERIOD);

        // disable modulation for second half of bit period
        LOW(GPIO_SSC_DOUT);
        while (AT91C_BASE_TC0->TC_CV < T0 * EM4X50_T_TAG_FULL_PERIOD);

    } else {

        // bit = "1" means disable modulation for full bit period
        LOW(GPIO_SSC_DOUT);
        while (AT91C_BASE_TC0->TC_CV < T0 * EM4X50_T_TAG_FULL_PERIOD);
    }
}
/*
static void em4x50_sim_send_bit(int bit) {
    
    // send single bit according to EM4x50 application note and datasheet
    
    // reset clock for the next bit
    AT91C_BASE_TC1->TC_CCR = AT91C_TC_SWTRG;

    if (bit == 0) {

        // disable modulation (activates the field) for first half of bit period
        LOW(GPIO_SSC_DOUT);
        while (AT91C_BASE_TC1->TC_CV < T0 * EM4X50_T_TAG_HALF_PERIOD);
        
        // enable modulation for second half of bit period
        HIGH(GPIO_SSC_DOUT);
        while (AT91C_BASE_TC1->TC_CV < T0 * EM4X50_T_TAG_FULL_PERIOD);

    } else {
        
        // enable modulation (drop the field) for first half of bit period
        HIGH(GPIO_SSC_DOUT);
        while (AT91C_BASE_TC1->TC_CV < T0 * EM4X50_T_TAG_HALF_PERIOD);
        
        // disable modulation for second half of bit period
        LOW(GPIO_SSC_DOUT);
        while (AT91C_BASE_TC1->TC_CV < T0 * EM4X50_T_TAG_FULL_PERIOD);
    }
}
*/
static void em4x50_reader_send_byte(uint8_t byte) {

    // send byte (without parity)
    
    for (int i = 0; i < 8; i++)
        em4x50_reader_send_bit((byte >> (7-i)) & 1);

}
/*
static void em4x50_sim_send_byte(uint8_t byte) {

    // send byte (without parity)

    for (int i = 0; i < 8; i++)
        em4x50_sim_send_bit((byte >> (7-i)) & 1);

}
*/
static void em4x50_reader_send_byte_with_parity(uint8_t byte) {

    // send byte followed by its (equal) parity bit
    
    int parity = 0, bit = 0;
    
    for (int i = 0; i < 8; i++) {
        bit = (byte >> (7-i)) & 1;
        em4x50_reader_send_bit(bit);
        parity ^= bit;
    }

    em4x50_reader_send_bit(parity);
}
/*
static void em4x50_sim_send_byte_with_parity(uint8_t byte) {

    // send byte followed by its (equal) parity bit

    int parity = 0, bit = 0;

    for (int i = 0; i < 8; i++) {
        bit = (byte >> (7-i)) & 1;
        em4x50_sim_send_bit(bit);
        parity ^= bit;
    }

    em4x50_sim_send_bit(parity);
}
*/
static void em4x50_reader_send_word(const uint8_t bytes[4]) {
    
    // send 32 bit word with parity bits according to EM4x50 datasheet
    
    for (int i = 0; i < 4; i++)
        em4x50_reader_send_byte_with_parity(bytes[i]);
    
    // send column parities
    em4x50_reader_send_byte(bytes[0] ^ bytes[1] ^ bytes[2] ^ bytes[3]);

    // send final stop bit (always "0")
    em4x50_reader_send_bit(0);
}
/*

static void em4x50_sim_send_word(const uint8_t bytes[4]) {
    
    // send 32 bit word with parity bits according to EM4x50 datasheet

    for (int i = 0; i < 4; i++)
        em4x50_sim_send_byte_with_parity(bytes[i]);
    
    // send column parities
    em4x50_sim_send_byte(bytes[0] ^ bytes[1] ^ bytes[2] ^ bytes[3]);

    // send final stop bit (always "0")
    em4x50_sim_send_bit(0);
}

static void em4x50_sim_send_ack(void) {
    
    // send "acknowledge" according to EM4x50 application note and datasheet
    
    LOW(GPIO_SSC_DOUT);
    wait_timer(0, T0 * EM4X50_T_TAG_HALF_PERIOD);
    HIGH(GPIO_SSC_DOUT);
    wait_timer(0, T0 * EM4X50_T_TAG_HALF_PERIOD);
    LOW(GPIO_SSC_DOUT);
    wait_timer(0, T0 * EM4X50_T_TAG_THREE_HALF_PERIOD);
    HIGH(GPIO_SSC_DOUT);
    wait_timer(0, T0 * EM4X50_T_TAG_HALF_PERIOD);
    LOW(GPIO_SSC_DOUT);
    wait_timer(0, T0 * EM4X50_T_TAG_THREE_HALF_PERIOD);
    HIGH(GPIO_SSC_DOUT);
    wait_timer(0, T0 * EM4X50_T_TAG_HALF_PERIOD);

}

static void em4x50_sim_send_nak(void) {
    
    // send "not" acknowledge" according to EM4x50 application note and datasheet
    
    LOW(GPIO_SSC_DOUT);
    wait_timer(0, T0 * EM4X50_T_TAG_HALF_PERIOD);
    HIGH(GPIO_SSC_DOUT);
    wait_timer(0, T0 * EM4X50_T_TAG_HALF_PERIOD);
    LOW(GPIO_SSC_DOUT);
    wait_timer(0, T0 * EM4X50_T_TAG_THREE_HALF_PERIOD);
    HIGH(GPIO_SSC_DOUT);
    wait_timer(0, T0 * EM4X50_T_TAG_HALF_PERIOD);
    LOW(GPIO_SSC_DOUT);
    wait_timer(0, T0 * EM4X50_T_TAG_FULL_PERIOD);
    HIGH(GPIO_SSC_DOUT);
    wait_timer(0, T0 * EM4X50_T_TAG_HALF_PERIOD);
    LOW(GPIO_SSC_DOUT);
    wait_timer(0, T0 * EM4X50_T_TAG_HALF_PERIOD);

}

static void em4x50_sim_handle_command(void) {
    
    em4x50_sim_send_ack();
    em4x50_sim_send_nak();
    Dbprintf("");
    
}
*/
/*
static bool em4x50_sim_detect_rm(void) {
    
    if (get_next_bit() == EM4X50_BIT_0)
        if (get_next_bit() == EM4X50_BIT_0)
            return true;
    
    //int periods = 0;
    //AT91C_BASE_TC0->TC_CCR = AT91C_TC_SWTRG;
    //while (AT91C_BASE_TC0->TC_CV < T0 * EM4X50_T_TAG_FULL_PERIOD)
    //    adc_val[periods++] = AT91C_BASE_SSC->SSC_RHR;

    return false;
}
*/
/*
static void em4x50_sim_send_listen_window(void) {
    
    // send single listen window according to EM4x50 application note and datasheet
    
    LOW(GPIO_SSC_DOUT);
    wait_timer(0, T0 * EM4X50_T_TAG_HALF_PERIOD);

    HIGH(GPIO_SSC_DOUT);
    wait_timer(0, T0 * EM4X50_T_TAG_HALF_PERIOD);

    LOW(GPIO_SSC_DOUT);
    wait_timer(0, T0 * 2 * EM4X50_T_TAG_FULL_PERIOD);

    HIGH(GPIO_SSC_DOUT);
    if (em4x50_sim_detect_rm())
        em4x50_sim_handle_command();

    LOW(GPIO_SSC_DOUT);
    wait_timer(0, T0 * EM4X50_T_TAG_FULL_PERIOD);
    
}
*/

static bool find_single_listen_window(void) {

    // find single listen window

    int cnt_pulses = 0;

    while (cnt_pulses < EM4X50_T_WAITING_FOR_SNGLLIW) {

        // identification of listen window is done via evaluation of
        // pulse lengths
        if (check_pulse_length(get_pulse_length(), 3 * EM4X50_T_TAG_FULL_PERIOD)) {

            if (check_pulse_length(get_pulse_length(), 2 * EM4X50_T_TAG_FULL_PERIOD)) {

                // listen window found
                return true;
            }
        }
        cnt_pulses++;
    }

    return false;
}

static bool find_double_listen_window(bool bcommand) {

    // find two successive listen windows that indicate the beginning of
    // data transmission
    // double listen window to be detected within 1600 pulses -> worst case
    // reason: first detectable double listen window after 34 words
    // -> 34 words + 34 single listen windows -> about 1600 pulses

    int cnt_pulses = 0;

    while (cnt_pulses < EM4X50_T_WAITING_FOR_DBLLIW) {

        // identification of listen window is done via evaluation of
        // pulse lengths
        if (check_pulse_length(get_pulse_length(), 3 * EM4X50_T_TAG_FULL_PERIOD)) {

            if (check_pulse_length(get_pulse_length(), 2 * EM4X50_T_TAG_FULL_PERIOD)) {

                // first listen window found

                if (bcommand) {

                    // data transmission from card has to be stopped, because
                    // a commamd shall be issued

                    // unfortunately the posititon in listen window (where
                    // command request has to be sent) has gone, so if a
                    // second window follows - sync on this to issue a command

                    // skip the next bit...
                    wait_timer(FPGA_TIMER_0, T0 * EM4X50_T_TAG_FULL_PERIOD);

                    // ...and check if the following bit does make sense
                    // (if not it is the correct position within the second
                    // listen window)
                    if (get_next_bit() == EM4X50_BIT_OTHER) {

                        // send RM for request mode
                        em4x50_reader_send_bit(0);
                        em4x50_reader_send_bit(0);

                        return true;
                    }

                }

                if (check_pulse_length(get_pulse_length(), 3 * EM4X50_T_TAG_FULL_PERIOD)) {

                    // return although second listen window consists of one
                    // more bit period but this period is necessary for
                    // evaluating further pulse lengths
                    return true;
                }
            }
            cnt_pulses++;
        }
    }

    return false;
}

static bool find_em4x50_tag(void) {

    // function is used to check wether a tag on the proxmark is an
    // EM4x50 tag or not -> speed up "lf search" process
    return find_single_listen_window();
}

static bool request_receive_mode(void) {

    // To issue a command we have to find a listen window first.
    // Because identification and sychronization at the same time is not
    // possible when using pulse lengths a double listen window is used.
    bool bcommand = true;
    return find_double_listen_window(bcommand);
}

static bool check_ack(bool bliw) {

    // returns true if signal structue corresponds to ACK, anything else is
    // counted as NAK (-> false)
    // Only relevant for pasword writing function:
    // If <bliw> is true then within the single listen window right after the
    // ack signal a RM request has to be sent.

    AT91C_BASE_TC0->TC_CCR = AT91C_TC_SWTRG;
    while (AT91C_BASE_TC0->TC_CV < T0 * 4 * EM4X50_T_TAG_FULL_PERIOD) {

        if (check_pulse_length(get_pulse_length(), 2 * EM4X50_T_TAG_FULL_PERIOD)) {

            // The received signal is either ACK or NAK.

            if (check_pulse_length(get_pulse_length(), 2 * EM4X50_T_TAG_FULL_PERIOD)) {

                // Now the signal must be ACK.

                if (!bliw) {

                    return true;

                } else {

                    // send RM request after ack signal

                    // wait for 2 bits (remaining "bit" of ACK signal + first
                    // "bit" of listen window)
                    wait_timer(FPGA_TIMER_0, T0 * 2 * EM4X50_T_TAG_FULL_PERIOD);

                    // check for listen window (if first bit cannot be inerpreted
                    // as a valid bit it must belong to a listen window)
                    if (get_next_bit() == EM4X50_BIT_OTHER) {

                        // send RM for request mode
                        em4x50_reader_send_bit(0);
                        em4x50_reader_send_bit(0);

                        return true;
                    }
                }
            } else {

                // It's NAK -> stop searching
                break;
            }
        }
    }

    return false;
}

static int get_word_from_bitstream(uint8_t bits[EM4X50_TAG_WORD]) {

    // decodes one word by evaluating pulse lengths and previous bit;
    // word must have 45 bits in total:
    // 32 data bits + 4 row parity bits + 8 column parity bits + 1 stop bit

    bool bbitchange = false;
    int i = 0;
    uint32_t pl = 0;

    // initial bit value depends on last pulse length of listen window
    pl = get_pulse_length();
    if (check_pulse_length(pl, 3 * EM4X50_T_TAG_HALF_PERIOD)) {

        // pulse length = 1.5
        bits[0] = 1;

    } else if (check_pulse_length(pl, 2 * EM4X50_T_TAG_FULL_PERIOD)) {

        // pulse length = 2
        bits[0] = 0;
        bbitchange = true;

    } else {

        // pulse length = 2.5
        bits[0] = 0;
        bits[1] = 1;
        i++;
    }

    // identify remaining bits based on pulse lengths
    // between two listen windows only pulse lengths of 1, 1.5 and 2 are possible
    while (BUTTON_PRESS() == false) {
               
        i++;
        pl = get_pulse_length();

        if (check_pulse_length(pl, EM4X50_T_TAG_FULL_PERIOD)) {

            // pulse length = 1 -> keep former bit value
            bits[i] = bits[i - 1];

        } else if (check_pulse_length(pl, 3 * EM4X50_T_TAG_HALF_PERIOD)) {

            // pulse length = 1.5 -> decision on bit change

            if (bbitchange) {

                // if number of pulse lengths with 1.5 periods is even -> add bit
                bits[i] = (bits[i - 1] == 1) ? 1 : 0;

                // pulse length of 1.5 changes bit value
                bits[i + 1] = (bits[i] == 1) ? 0 : 1;
                i++;

                // next time add only one bit
                bbitchange = false;

            } else {

                bits[i] = (bits[i - 1] == 1) ? 0 : 1;

                // next time two bits have to be added
                bbitchange = true;
            }

        } else if (check_pulse_length(pl, 2 * EM4X50_T_TAG_FULL_PERIOD)) {

            // pulse length of 2 means: adding 2 bits "01"
            bits[i] = 0;
            bits[i + 1] = 1;
            i++;

        } else if (check_pulse_length(pl, 3 * EM4X50_T_TAG_FULL_PERIOD)) {

            // pulse length of 3 indicates listen window -> clear last
            // bit (= 0) and return
            return --i;

        }
    }
    
    return 0;
}

//==============================================================================
// login function
//==============================================================================

static bool login(uint8_t password[4]) {

    // simple login to EM4x50,
    // used in operations that require authentication

    if (request_receive_mode()) {

        // send login command
        em4x50_reader_send_byte_with_parity(EM4X50_COMMAND_LOGIN);

        // send password
        em4x50_reader_send_word(password);

        // check if ACK is returned
        if (check_ack(false))
            return true;

    } else {
        if (DBGLEVEL >= DBG_DEBUG)
            Dbprintf("error in command request");
    }

    return false;
}

//==============================================================================
// reset function
//==============================================================================

static bool reset(void) {
  
    // resets EM4x50 tag (used by write function)

    if (request_receive_mode()) {

        // send login command
        em4x50_reader_send_byte_with_parity(EM4X50_COMMAND_RESET);
 
        if (check_ack(false))
            return true;

    } else {
        if (DBGLEVEL >= DBG_DEBUG)
            Dbprintf("error in command request");
    }

    return false;
}

//==============================================================================
// read functions
//==============================================================================

static bool standard_read(int *now) {

    // reads data that tag transmits when exposed to reader field
    // (standard read mode); number of read words is saved in <now>

    int fwr = *now;
    uint8_t bits[EM4X50_TAG_WORD] = {0};

    // start with the identification of two succsessive listening windows
    if (find_double_listen_window(false)) {

        // read and save words until following double listen window is detected
        while (get_word_from_bitstream(bits) == EM4X50_TAG_WORD)
            save_word((*now)++, bits);

        // number of detected words
        *now -= fwr;

        return true;

    } else {
        if (DBGLEVEL >= DBG_DEBUG)
            Dbprintf("didn't find a listen window");
    }

    return false;
}

static bool selective_read(uint8_t addresses[4]) {

    // reads from "first word read" (fwr = addresses[3]) to "last word read"
    // (lwr = addresses[2])
    // result is verified by "standard read mode"

    int fwr = addresses[3];     // first word read
    int lwr = addresses[2];     // last word read
    int now = fwr;              // number of words

    if (request_receive_mode()) {

        // send selective read command
        em4x50_reader_send_byte_with_parity(EM4X50_COMMAND_SELECTIVE_READ);

        // send address data
        em4x50_reader_send_word(addresses);

        // look for ACK sequence -> save and verify via standard read mode
        // (compare number of words)
        if (check_ack(false))
            if (standard_read(&now))
                if (now == (lwr - fwr + 1))
                    return true;

    } else {
        if (DBGLEVEL >= DBG_DEBUG)
            Dbprintf("error in command request");
    }

    return false;
}

void em4x50_info(em4x50_data_t *etd) {

    // collects as much information as possible via selective read mode
    // if no password is given -> try with standard password "0x00000000"
    // otherwise continue without login

    bool bsuccess = false, blogin = false;
    uint8_t status = 0;
    uint8_t addresses[] = {0x00, 0x00, 0x21, 0x00}; // fwr = 0, lwr = 33
    uint8_t password[] = {0x00, 0x00, 0x00, 0x00};  // default password

    init_tag();
    em4x50_setup_read();

    // set gHigh and gLow
    if (get_signalproperties() && find_em4x50_tag()) {
        
        if (etd->pwd_given) {

            // try to login with given password
            blogin = login(etd->password);

        } else {

            // if no password is given, try to login with "0x00000000"
            blogin = login(password);

        }

        bsuccess = selective_read(addresses);
    }

    status = (bsuccess << 1) + blogin;

    lf_finalize();
    reply_ng(CMD_ACK, status, (uint8_t *)tag.sectors, 238);
}

void em4x50_read(em4x50_data_t *etd) {

    // reads in two different ways:
    // - using "selective read mode" -> bidirectional communication
    // - using "standard read mode" -> unidirectional communication (read
    //   data that tag transmits "voluntarily")

    bool bsuccess = false, blogin = false;
    int now = 0;
    uint8_t status = 0;
    uint8_t addresses[] = {0x00, 0x00, 0x00, 0x00};

    init_tag();
    em4x50_setup_read();

    // set gHigh and gLow
    if (get_signalproperties()) {//} && find_em4x50_tag()) {
        if (etd->addr_given) {

            // selective read mode

            // try to login with given password
            if (etd->pwd_given)
                blogin = login(etd->password);

            // only one word has to be read -> first word read = last word read
            addresses[2] = addresses[3] = etd->address;
            bsuccess = selective_read(addresses);

        } else {

            // standard read mode
            bsuccess = standard_read(&now);
        }
    }

    status = (now << 2) + (bsuccess << 1) + blogin;

    LOW(GPIO_SSC_DOUT);
    lf_finalize();
    reply_ng(CMD_ACK, status, (uint8_t *)tag.sectors, 238);
}

//==============================================================================
// write functions
//==============================================================================

static bool write(uint8_t word[4], uint8_t address) {

    // writes <word> to specified <address>

    if (request_receive_mode()) {

        // send write command
        em4x50_reader_send_byte_with_parity(EM4X50_COMMAND_WRITE);

        // send address data
        em4x50_reader_send_byte_with_parity(address);

        // send data
        em4x50_reader_send_word(word);

        // wait for T0 * EM4X50_T_TAG_TWA (write access time)
        wait_timer(FPGA_TIMER_0, T0 * EM4X50_T_TAG_TWA);

        // look for ACK sequence
        if (check_ack(false)) {

            // now EM4x50 needs T0 * EM4X50_T_TAG_TWEE (EEPROM write time)
            // for saving data and should return with ACK
            if (check_ack(false))
                return true;

        }

    } else {
        if (DBGLEVEL >= DBG_DEBUG)
            Dbprintf("error in command request");
    }

    return false;
}

static bool write_password(uint8_t password[4], uint8_t new_password[4]) {

    // changes password from <password> to <new_password>

    if (request_receive_mode()) {

        // send write password command
        em4x50_reader_send_byte_with_parity(EM4X50_COMMAND_WRITE_PASSWORD);

        // send address data
        em4x50_reader_send_word(password);

        // wait for T0 * EM4x50_T_TAG_TPP (processing pause time)
        wait_timer(FPGA_TIMER_0, T0 * EM4X50_T_TAG_TPP);

        // look for ACK sequence and send rm request
        // during following listen window
        if (check_ack(true)) {

            // send new password
            em4x50_reader_send_word(new_password);

            // wait for T0 * EM4X50_T_TAG_TWA (write access time)
            wait_timer(FPGA_TIMER_0, T0 * EM4X50_T_TAG_TWA);

            if (check_ack(false))
                if (check_ack(false))
                    return true;

        }

    } else {
        if (DBGLEVEL >= DBG_DEBUG)
            Dbprintf("error in command request");
    }

    return false;
}

void em4x50_write(em4x50_data_t *etd) {

    // write operation process for EM4x50 tag,
    // single word is written to given address, verified by selective read operation

    bool bsuccess = false, blogin = false;
    uint8_t status = 0;
    uint8_t word[4] = {0x00, 0x00, 0x00, 0x00};
    uint8_t addresses[4] = {0x00, 0x00, 0x00, 0x00};

    init_tag();
    em4x50_setup_read();

    // set gHigh and gLow
    if (get_signalproperties() && find_em4x50_tag()) {

        // reorder word according to datasheet
        msb2lsb_word(etd->word);

        // if password is given try to login first
        if (etd->pwd_given)
            blogin = login(etd->password);

        // write word to given address
        if (write(etd->word, etd->address)) {

            // to verify result reset EM4x50
            if (reset()) {

                // if password is given login
                if (etd->pwd_given)
                    blogin &= login(etd->password);

                // call a selective read
                addresses[2] = addresses[3] = etd->address;
                if (selective_read(addresses)) {

                    // compare with given word
                    word[0] = tag.sectors[etd->address][0];
                    word[1] = tag.sectors[etd->address][1];
                    word[2] = tag.sectors[etd->address][2];
                    word[3] = tag.sectors[etd->address][3];
                    msb2lsb_word(word);

                    bsuccess = true;
                    for (int i = 0; i < 4; i++)
                        bsuccess &= (word[i] == etd->word[i]) ? true : false;

                }
            }
        }
    }

    status = (bsuccess << 1) + blogin;

    lf_finalize();
    reply_ng(CMD_ACK, status, (uint8_t *)tag.sectors, 238);
}

void em4x50_write_password(em4x50_data_t *etd) {

    // sinmple change of password

    bool bsuccess = false;

    init_tag();
    em4x50_setup_read();

    // set gHigh and gLow
    if (get_signalproperties() && find_em4x50_tag()) {

        // login and change password
        if (login(etd->password)) {
            bsuccess = write_password(etd->password, etd->new_password);
        }
    }

    lf_finalize();
    reply_ng(CMD_ACK, bsuccess, 0, 0);
}

void em4x50_wipe(em4x50_data_t *etd) {

    // set all data of EM4x50 tag to 0x0 including password

    bool bsuccess = false;
    uint8_t zero[4] = {0, 0, 0, 0};
    uint8_t addresses[4] = {0, 0, EM4X50_NO_WORDS - 3, 1};

    init_tag();
    em4x50_setup_read();

    // set gHigh and gLow
    if (get_signalproperties() && find_em4x50_tag()) {

        // login first
        if (login(etd->password)) {

            // write 0x0 to each address but ignore addresses
            // 0 -> password, 32 -> serial, 33 -> uid
            // writing 34 words takes about 3.6 seconds -> high timeout needed
            for (int i = 1; i <= EM4X50_NO_WORDS - 3; i++)
                write(zero, i);

            // to verify result reset EM4x50
            if (reset()) {

                // login not necessary because protectd word has been set to 0
                // -> no read protected words
                // -> selective read can be called immediately
                if (selective_read(addresses)) {

                    // check if everything is zero
                    bsuccess = true;
                    for (int i = 1; i <= EM4X50_NO_WORDS - 3; i++)
                        for (int j = 0; j < 4; j++)
                            bsuccess &= (tag.sectors[i][j] == 0) ? true : false;

                }

                if (bsuccess) {

                    // so far everything is fine
                    // last task: reset password
                    if (login(etd->password))
                        bsuccess = write_password(etd->password, zero);

                    // verify by login with new password
                    if (bsuccess)
                        bsuccess = login(zero);
                }
            }
        }
    }

    lf_finalize();
    reply_ng(CMD_ACK, bsuccess, (uint8_t *)tag.sectors, 238);
}

static bool em4x50_sim_send_bit2(uint8_t bit) {
    
    uint16_t check = 0;

    for (int t = 0; t < EM4X50_T_TAG_FULL_PERIOD; t++) {

        // wait until SSC_CLK goes HIGH
        // used as a simple detection of a reader field?
        while (!(AT91C_BASE_PIOA->PIO_PDSR & GPIO_SSC_CLK)) {
            WDT_HIT();
            if (check == 1000) {
                if (BUTTON_PRESS())
                    return false;
                check = 0;
            }
            ++check;
        }

        if (bit)
            OPEN_COIL();
        else
            SHORT_COIL();

        check = 0;
        
        //wait until SSC_CLK goes LOW
        while (AT91C_BASE_PIOA->PIO_PDSR & GPIO_SSC_CLK) {
            WDT_HIT();
            if (check == 1000) {
                if (BUTTON_PRESS())
                    return false;
                check = 0;
            }
            ++check;
        }

        if (t == EM4X50_T_TAG_HALF_PERIOD)
            bit ^= 1;

    }
    
    return true;
}

static bool em4x50_sim_send_byte2(uint8_t byte) {

    // send byte
    for (int i = 0; i < 8; i++)
        if (!em4x50_sim_send_bit2((byte >> (7 - i)) & 1))
            return false;
    
    return true;

}

static bool em4x50_sim_send_byte_with_parity2(uint8_t byte) {

    uint8_t parity = 0x0;
    
    // send byte with parity (even)
    for (int i = 0; i < 8; i++)
        parity ^= (byte >> i) & 1;
    
    if (!em4x50_sim_send_byte2(byte))
        return false;;
    
    if (!em4x50_sim_send_bit2(parity))
        return false;
    
    return true;
}

bool em4x50_sim_send_word3(uint32_t word) {

    uint8_t cparity = 0x00;
    
    // 4 bytes each with even row parity bit
    for (int i = 0; i < 4; i++)
        if (!em4x50_sim_send_byte_with_parity2( (word >> ((3 - i) * 8)) & 0xFF))
            return false;

    // column parity
    for (int i = 0; i < 8; i++) {
        cparity <<= 1;
        for (int j = 0; j < 4; j++) {
            cparity ^= (((word >> ((3 - j) * 8)) & 0xFF) >> (7 - i)) & 1;
        }
    }
    if (!em4x50_sim_send_byte2(cparity))
        return false;
    
    // stop bit
    if (!em4x50_sim_send_bit2(0))
        return false;

    return true;
}

bool em4x50_sim_send_listen_window2(void) {

    //int i = 0;
    uint16_t check = 0;
    //uint8_t test[100] = {0};
    
    for (int t = 0; t < 5 * EM4X50_T_TAG_FULL_PERIOD; t++) {

        // wait until SSC_CLK goes HIGH
        while (!(AT91C_BASE_PIOA->PIO_PDSR & GPIO_SSC_CLK)) {
            WDT_HIT();
            if (check == 1000) {
                if (BUTTON_PRESS())
                    return false;
                check = 0;
            }
            ++check;
        }
        
        if (t >= 4 * EM4X50_T_TAG_FULL_PERIOD) {
            SHORT_COIL();
        } else if (t >= 3 * EM4X50_T_TAG_FULL_PERIOD) {
            OPEN_COIL();
        } else if (t >= EM4X50_T_TAG_FULL_PERIOD) {
            SHORT_COIL();
        } else if (t >= EM4X50_T_TAG_HALF_PERIOD) {
            OPEN_COIL();
        } else {
            SHORT_COIL();
        }

        check = 0;
        
        //wait until SSC_CLK goes LOW
        while (AT91C_BASE_PIOA->PIO_PDSR & GPIO_SSC_CLK) {
            WDT_HIT();
            if (check == 1000) {
                if (BUTTON_PRESS())
                    return false;
                check = 0;
            }
            ++check;
        }
    }

    return true;
}

/*
static void em4x50_sim_send_word3(uint8_t *word) {
    
    uint8_t rparity = 0x00, cparity = 0x00;
    uint64_t word_with_parities = { 0x00 };
    
    // bytes + row parities
    for (int i = 0; i < 4; i++) {
        for (int j = 0; j < 8; j++) {
            word_with_parities += (word[i] >> j) & 1;
            word_with_parities <<= 1;
            rparity ^= (word[i] >> j) & 1;
        }
        word_with_parities += rparity & 1;
        word_with_parities <<= 1;
    }

    // column parities
    for (int i = 0; i < 8; i++) {
        for (int j = 0; j < 4; j++) {
            cparity ^= (word[j] >> i) & 1;
        }
        word_with_parities += cparity;
        word_with_parities <<= 1;
        cparity = 0;
    }
    
    // stop bit
    word_with_parities += 0;
            
    // send total word
    for (int i = 0; i < EM4X50_TAG_WORD; i++)
        em4x50_sim_send_bit2((word_with_parities >> (EM4X50_TAG_WORD-1 - i)) & 1);
    
}
*/
 
/*
static void simlf(uint8_t *buf, int period) {
    
    int i = 0, count = 0;
    int clock1 = 32, clock2 = 64;
    uint16_t check = 0;

    for (;;) {

        // wait until SSC_CLK goes HIGH
        // used as a simple detection of a reader field?
        while (!(AT91C_BASE_PIOA->PIO_PDSR & GPIO_SSC_CLK)) {
            WDT_HIT();
            if (check == 1000) {
                if (BUTTON_PRESS())
                    return;
                check = 0;
            }
            ++check;
        }
        
        if (buf[i])
            OPEN_COIL();
        else
            SHORT_COIL();

        check = 0;
         
        //wait until SSC_CLK goes LOW
        while (AT91C_BASE_PIOA->PIO_PDSR & GPIO_SSC_CLK) {
            WDT_HIT();
            if (check == 1000) {
                if (BUTTON_PRESS())
                    return;
                check = 0;
            }
            ++check;
        }
        
        if (count == EM4X50_T_TAG_HALF_PERIOD) {
            buf[i] ^= 1;
        } else if (count == EM4X50_T_TAG_FULL_PERIOD) {
            buf[i] ^= 1;
            count = 0;
            i++;
            if (i == period) {
                i = 0;
            }
        }
        count++;
    }
}
*/

void em4x50_sim(em4x50_data_t *etd) {
    
    bool bsuccess = false;
    
    lf_finalize();
    reply_ng(CMD_ACK, bsuccess, (uint8_t *)tag.sectors, 238);
}

void em4x50_test(em4x50_data_t *etd) {
    
    bool bsuccess = true;

    reply_ng(CMD_ACK, bsuccess, (uint8_t *)tag.sectors, 238);
}

int em4x50_standalone_read(uint64_t *words) {
    
    int now = 0;
    uint8_t bits[EM4X50_TAG_WORD];
    
    em4x50_setup_read();

    if (get_signalproperties() && find_em4x50_tag()) {

        if (find_double_listen_window(false)) {

            memset(bits, 0, sizeof(bits));

            while (get_word_from_bitstream(bits) == EM4X50_TAG_WORD) {

                words[now] = 0;
               
                for (int i = 0; i < EM4X50_TAG_WORD; i++) {
                    words[now] <<= 1;
                    words[now] += bits[i] & 1;
                }

                now++;
            }
        }
    }

    return now;
}<|MERGE_RESOLUTION|>--- conflicted
+++ resolved
@@ -322,62 +322,40 @@
 
 static uint32_t get_pulse_length(void) {
 
-<<<<<<< HEAD
 //    Dbprintf( _CYAN_("4x50 get_pulse_length A") );
 
     int32_t timeout = (T0 * 3 * EM4X50_T_TAG_FULL_PERIOD);
 
-=======
->>>>>>> b96b9224
     // iterates pulse length (low -> high -> low)
     // to avoid endless loops - quit after EM4X50_SAMPLE_CNT_MAX samples
     
     int sample_cnt = 0;
     uint8_t sample = 0;
 
-<<<<<<< HEAD
     volatile uint8_t sample = (uint8_t)AT91C_BASE_SSC->SSC_RHR;
 
     while (sample > gLow && (timeout--)) {
-=======
-    sample = (uint8_t)AT91C_BASE_SSC->SSC_RHR;
-    
-    while (sample > gLow) {
->>>>>>> b96b9224
         sample = (uint8_t)AT91C_BASE_SSC->SSC_RHR;
         if (++sample_cnt > EM4X50_SAMPLE_CNT_MAX)
             return 0;
     }
-<<<<<<< HEAD
 
     if (timeout == 0)
         return 0;
-=======
->>>>>>> b96b9224
 
     AT91C_BASE_TC1->TC_CCR = AT91C_TC_SWTRG;
 
-<<<<<<< HEAD
     while (sample < gHigh && (timeout--)) {
-=======
-    sample_cnt = 0;
-    while (sample < gHigh) {
->>>>>>> b96b9224
         sample = (uint8_t)AT91C_BASE_SSC->SSC_RHR;
         if (++sample_cnt > EM4X50_SAMPLE_CNT_MAX)
             return 0;
     }
 
-<<<<<<< HEAD
     if (timeout == 0)
         return 0;
 
     timeout = (T0 * 3 * EM4X50_T_TAG_FULL_PERIOD);
     while (sample > gLow && (timeout--)) {
-=======
-    sample_cnt = 0;
-    while (sample > gLow) {
->>>>>>> b96b9224
         sample = (uint8_t)AT91C_BASE_SSC->SSC_RHR;
         if (++sample_cnt > EM4X50_SAMPLE_CNT_MAX)
             return 0;
@@ -389,17 +367,7 @@
 
 static bool check_pulse_length(uint32_t pl, int length) {
     // check if pulse length <pl> corresponds to given length <length>
-<<<<<<< HEAD
     return ((pl >= T0 * (length - EM4X50_TAG_TOLERANCE)) & (pl <= T0 * (length + EM4X50_TAG_TOLERANCE)));
-=======
-    
-    if ((pl >= T0 * (length - EM4X50_TAG_TOLERANCE)) &&
-        (pl <= T0 * (length + EM4X50_TAG_TOLERANCE)))
-
-        return true;
-    else
-        return false;
->>>>>>> b96b9224
 }
 
 static void em4x50_reader_send_bit(int bit) {
